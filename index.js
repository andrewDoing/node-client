--- conflicted
+++ resolved
@@ -1,206 +1,9 @@
 const attach = require('./attach');
 const plugin = require('./plugin');
 
-<<<<<<< HEAD
-var traverse = require('traverse');
-var Session = require('msgpack5rpc');
-var _ = require('lodash');
-
-function Nvim(session, channel_id) {
-  this._session = session;
-  this._decode = decode;
-  this._channel_id = channel_id;
-}
-util.inherits(Nvim, EventEmitter);
-
-function decode(obj) {
-  traverse(obj).forEach(function(item) {
-    if (item instanceof Session) {
-      this.update(item, true);
-    } else if (Buffer.isBuffer(item)) {
-      try { this.update(item.toString('utf8')); } catch (e) {}
-    }
-  });
-
-  return obj;
-}
-
-function generateWrappers(Nvim, types, metadata) {
-  for (var i = 0; i < metadata.functions.length; i++) {
-    var func = metadata.functions[i];
-    var parts = func.name.split('_');
-    var typeName = _.capitalize(parts[0]);
-    // The type name is the word before the first dash capitalized. If the type
-    // is Vim, then it a editor-global method which will be attached to the Nvim
-    // class.
-    var methodName = _.camelCase(parts.slice(typeName !== 'Ui').join('_'));
-    var args = func.parameters.map(function(param) {
-      return param[1];
-    });
-    var Type, callArgs;
-    if (typeName === 'Nvim' || typeName === 'Vim' || typeName === 'Ui') {
-      Type = Nvim;
-      callArgs = args.join(', ');
-    } else {
-      Type = types[typeName];
-      args = args.slice(1);
-      // This is a method of one of the ext types, prepend "this" to the call
-      // arguments.
-      callArgs = ['this'].concat(args).join(', ');
-    }
-    var params = args.concat(['cb']).join(', ');
-    var method = new Function(
-      'return function ' + methodName + '(' + params + ') {' +
-      '\n  if (!cb) {' +
-      '\n    this._session.notify("' + func.name + '", [' + callArgs + ']);' +
-      '\n    return;' +
-      '\n  }' +
-      '\n  var _this = this;' +
-      '\n  this._session.request("' + func.name +
-          '", [' + callArgs + '], function(err, res) {' +
-      '\n     if (err) return cb(new Error(err[1]));' +
-      '\n     cb(null, _this._decode(res));' +
-      '\n   });' +
-      '\n};'
-    )();
-    method.metadata = {
-      name: methodName,
-      deferred: func.deferred,
-      returnType: func.return_type,
-      parameters: args.concat(['cb']),
-      parameterTypes: func.parameters.map(function(p) { return p[0]; }),
-      canFail: func.can_fail,
-    }
-    if (typeName === 'Nvim') {
-      method.metadata.parameterTypes.shift();
-    }
-    Type.prototype[methodName] = method;
-  }
-}
-
-function addExtraNvimMethods(Nvim) {
-  Nvim.prototype.quit = function quit() {
-    this.command('qa!', []);
-  };
-}
-
-module.exports = function attach(writer, reader, cb) {
-  var session = new Session([]);
-  var initSession = session;
-  var nvim = new Nvim(session)
-  var pendingRPCs = [];
-  var calledCallback = false;
-
-  session.attach(writer, reader);
-
-  // register initial RPC handlers to queue non-specs requests until api is generated
-  session.on('request', function(method, args, resp) {
-    if (method !== 'specs') {
-      pendingRPCs.push({
-        type: 'request',
-        args: Array.prototype.slice.call(arguments)
-      });
-    } else {
-      cb(null, nvim) // the errback may be called later, but 'specs' must be handled
-      calledCallback = true;
-      nvim.emit('request', decode(method), decode(args), resp);
-    }
-  });
-
-  session.on('notification', function(method, args) {
-    pendingRPCs.push({
-      type: 'notification',
-      args: Array.prototype.slice.call(arguments)
-    });
-  });
-
-  session.on('detach', function() {
-    session.removeAllListeners('request');
-    session.removeAllListeners('notification');
-    nvim.emit('disconnect');
-  });
-
-  session.request('vim_get_api_info', [], function(err, res) {
-    if (err) {
-      return cb(err);
-    }
-
-    var channel_id = res[0];
-
-    var metadata = decode(res[1]);
-    var extTypes = [];
-    var types = {};
-
-    Object.keys(metadata.types).forEach(function(name) {
-      // Generate a constructor function for each type in metadata.types
-      var Type = new Function(
-        'return function ' + name + '(session, data, decode) { ' +
-        '\n  this._session = session;' + 
-        '\n  this._data = data;' +
-        '\n  this._decode = decode;' +
-        '\n};'
-      )();
-      Type.prototype.equals = function equals(other) {
-        try {
-          return this._data.toString() === other._data.toString();
-        } catch (e) {
-          return false;
-        }
-      };
-
-      // Collect the type information necessary for msgpack5 deserialization
-      // when it encounters the corresponding ext code.
-      extTypes.push({
-        constructor: Type,
-        code: metadata.types[name].id,
-        decode: function(data) { return new Type(session, data, decode); },
-        encode: function(obj) { return obj._data; }
-      });
-
-      types[name] = Type;
-      Nvim.prototype[name] = Type;
-    });
-
-    generateWrappers(Nvim, types, metadata);
-    addExtraNvimMethods(Nvim);
-    session = new Session(extTypes);
-    session.attach(writer, reader);
-
-    nvim = new Nvim(session, channel_id);
-
-    // register the non-queueing handlers
-    session.on('request', function(method, args, resp) {
-      nvim.emit('request', decode(method), decode(args), resp);
-    });
-
-    session.on('notification', function(method, args) {
-      nvim.emit('notification', decode(method), decode(args));
-    });
-
-    session.on('detach', function() {
-      session.removeAllListeners('request');
-      session.removeAllListeners('notification');
-      nvim.emit('disconnect');
-    });
-
-    cb(null, nvim);
-
-    // dequeue any pending RPCs
-    initSession.detach();
-    pendingRPCs.forEach(function(pending) {
-      if(pending.type === 'request') {
-        // there's no clean way to change the output channel using the current
-        // Session abstraction
-        pending.args[pending.args.length - 1]._encoder = session._encoder;
-      }
-      nvim.emit.apply(nvim, [].concat(pending.type, pending.args));
-    });
-  });
-=======
 module.exports = {
   attach,
   plugin,
->>>>>>> f76bc9ed
 };
 
 // Default export will be plugin interface
