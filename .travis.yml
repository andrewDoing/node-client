language: node_js

before_install:
  - eval "$(curl -Ss https://raw.githubusercontent.com/neovim/bot-ci/master/scripts/travis-setup.sh) nightly-x64"
  - nvim --version

node_js:
<<<<<<< HEAD
  - 'stable'
  - 'lts/*'
=======
  - '8'
>>>>>>> f76bc9ed
<|MERGE_RESOLUTION|>--- conflicted
+++ resolved
@@ -5,9 +5,4 @@
   - nvim --version
 
 node_js:
-<<<<<<< HEAD
-  - 'stable'
-  - 'lts/*'
-=======
-  - '8'
->>>>>>> f76bc9ed
+  - '8'